/*
 * Copyright (C) 2012 - present by Yann Le Tallec.
 * Please see distribution for license.
 */
package com.assylias.jbloomberg;

/**
 * The names internally used by Bloomberg to identify the various types of requests - users don't need to use these
 * values directly.
 */
public enum BloombergRequestType {

    HISTORICAL_DATA("HistoricalDataRequest"),
    INTRADAY_TICK("IntradayTickRequest"),
    INTRADAY_BAR("IntradayBarRequest"),
    REFERENCE_DATA("ReferenceDataRequest"),
    PORTFOLIO_DATA("PortfolioDataRequest"),
<<<<<<< HEAD
    EXCELGETGRIDREQUEST_DATA("ExcelGetGridRequest");
=======
    INSTRUMENT_LIST("instrumentListRequest");

>>>>>>> ffcb26d9
    private final String requestName;

    BloombergRequestType(String requestName) {
        this.requestName = requestName;
    }

    /**
     * @return the type of request, for example "HistoricalDataRequest"
     */
    @Override
    public String toString() {
        return requestName;
    }
}<|MERGE_RESOLUTION|>--- conflicted
+++ resolved
@@ -15,12 +15,9 @@
     INTRADAY_BAR("IntradayBarRequest"),
     REFERENCE_DATA("ReferenceDataRequest"),
     PORTFOLIO_DATA("PortfolioDataRequest"),
-<<<<<<< HEAD
-    EXCELGETGRIDREQUEST_DATA("ExcelGetGridRequest");
-=======
+    EXCELGETGRIDREQUEST_DATA("ExcelGetGridRequest"),
     INSTRUMENT_LIST("instrumentListRequest");
 
->>>>>>> ffcb26d9
     private final String requestName;
 
     BloombergRequestType(String requestName) {
