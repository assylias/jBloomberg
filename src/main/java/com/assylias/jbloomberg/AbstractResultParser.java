/*
 * Copyright (C) 2012 - present by Yann Le Tallec.
 * Please see distribution for license.
 */
package com.assylias.jbloomberg;

<<<<<<< HEAD
import com.bloomberglp.blpapi.Element;
import com.bloomberglp.blpapi.InvalidConversionException;
import com.bloomberglp.blpapi.InvalidRequestException;
import com.bloomberglp.blpapi.Message;
import com.bloomberglp.blpapi.Name;
import com.bloomberglp.blpapi.NotFoundException;
import org.slf4j.Logger;
import org.slf4j.LoggerFactory;

import java.time.LocalDate;
import java.time.OffsetDateTime;
=======
import com.bloomberglp.blpapi.*;
import org.slf4j.Logger;
import org.slf4j.LoggerFactory;

>>>>>>> 194799f5
import java.time.format.DateTimeFormatter;
import java.util.Collection;
import java.util.Locale;
import java.util.concurrent.ConcurrentLinkedQueue;
import java.util.concurrent.CountDownLatch;
import java.util.concurrent.TimeUnit;
import java.util.concurrent.TimeoutException;
import java.util.concurrent.atomic.AtomicBoolean;
<<<<<<< HEAD
=======
import java.util.concurrent.atomic.AtomicReference;
import java.util.function.BiConsumer;
>>>>>>> 194799f5

import static com.assylias.jbloomberg.AbstractResultParser.SecurityDataElements.DESCRIPTION;
import static com.assylias.jbloomberg.AbstractResultParser.SecurityDataElements.FIELD_DATA;
import static com.assylias.jbloomberg.AbstractResultParser.SecurityDataElements.FIELD_EXCEPTIONS;
import static com.assylias.jbloomberg.AbstractResultParser.SecurityDataElements.SECURITY_ERROR;

/**
 * Base class to parse results from requests.
 * This implementation is thread safe as the Bloomberg API might send results through more than one thread.
 */
abstract class AbstractResultParser<T extends AbstractRequestResult> implements ResultParser<T> {
    private static final Logger logger = LoggerFactory.getLogger(AbstractResultParser.class);

    protected static final DateTimeFormatter BB_RESULT_DATE_FORMATTER = DateTimeFormatter.ISO_LOCAL_DATE; //'2011-12-03'
    protected static final DateTimeFormatter BB_RESULT_DATE_TIME_FORMATTER = DateTimeFormatter.ofPattern("yyyy-MM-dd'T'HH:mm:ss.SSS");

    /**
     * List of received messages - must be thread safe
     */
    private final Collection<Message> messages = new ConcurrentLinkedQueue<>();

    /**
     * boolean used to make sure noMoreMessages is only called once - initially false.
     */
    private final AtomicBoolean noMoreMessagesHasRun = new AtomicBoolean();

    /**
     * Whether additional messages should be expected or not.
     */
    private final CountDownLatch noMoreMessages = new CountDownLatch(1);

    /**
     * The result of the parsing operation - guarded by lock
     */
    private final AtomicReference<T> result = new AtomicReference<>();

    private final BiConsumer<T, Element> parseResponseNoResponseError;

    /**
     * @param parseResponseNoResponseError This consumer must parse the valid part of the response (typically, the securityData or barData Element)
     */
    protected AbstractResultParser(final BiConsumer<T, Element> parseResponseNoResponseError) {
        this.parseResponseNoResponseError = parseResponseNoResponseError;
    }

    @Override
    public void addMessage(Message msg) {
        if (noMoreMessagesHasRun.get()) {
            throw new IllegalStateException("Can't add messages once noMoreMessages has been called");
        }
        messages.add(msg);
    }

    @Override
    public void noMoreMessages() {
        if (!noMoreMessagesHasRun.compareAndSet(false, true)) {
            throw new IllegalStateException("This method should not be called more than once");
        }
        noMoreMessages.countDown();
    }

    @Override
    public T getResult() throws InterruptedException {
        noMoreMessages.await();
        return setResultIfNull();
    }

    @Override
    public T getResult(long timeout, TimeUnit unit) throws InterruptedException, TimeoutException {
        if (!noMoreMessages.await(timeout, unit)) {
            throw new TimeoutException("Could not compute the result within " + timeout + " " + unit.toString().toLowerCase(Locale.ENGLISH));
        }
        return setResultIfNull();
    }

    private T setResultIfNull() {
        return result.updateAndGet(r -> {
            if (r == null) {
                final T result = getRequestResult();
                parse(result, messages);
                return result;
            }
            return r;
        });
    }

    /**
     * Some shared element names
     */
    protected static final Name ERROR_INFO = new Name("errorInfo");
    protected static final Name SECURITY_DATA = new Name("securityData");
    protected static final Name SECURITY = new Name("security");
    protected static final Name DATE = new Name("date");

    protected enum SecurityDataElements {

        SECURITY("security"),
        SEQUENCE_NUMBER("sequenceNumber"),
        FIELD_DATA("fieldData"),
        FIELD_EXCEPTIONS("fieldExceptions"),
        SECURITY_ERROR("securityError");
        private final Name elementName;

        SecurityDataElements(String elementName) {
            this.elementName = new Name(elementName);
        }

        protected Name asName() {
            return elementName;
        }
    }

    private static final Name RESPONSE_ERROR = new Name("responseError");

    private enum ErrorInfoElements {

        SOURCE("source"),
        CODE("code"),
        CATEGORY("category"),
        MESSAGE("message"),
        SUB_CATEGORY("subcategory");
        private final Name elementName;

        ErrorInfoElements(String elementName) {
            this.elementName = new Name(elementName);
        }

        private Name asName() {
            return elementName;
        }
    }

    protected abstract T getRequestResult();

    private void parse(final T result, final Collection<Message> messages) {
        for (final Message msg : messages) {
            final Element response = msg.asElement();
            parseResponse(result, response);
        }
    }

    private void parseResponse(final T result, final Element response) {
        if (response.hasElement(RESPONSE_ERROR, true)) {
            final Element errorInfo = response.getElement(RESPONSE_ERROR);
            logger.info("Response error: {}", errorInfo);
            final String errorMessage = parseErrorInfo(errorInfo);
            if (isSecurityError(errorInfo)) { //Normally only happen for an IntradayBarRequest or IntradayTickRequest
                result.addSecurityError(errorMessage);
            } else {
                throw new InvalidRequestException("ResponseError received (generally caused by malformed request or service down): " + errorMessage);
            }
        }
        parseResponseNoResponseError.accept(result, response);
    }

    /**
     * @return a string representation of the error
     */
    private static String parseErrorInfo(Element errorInfo) {
        try {
            return errorInfo.getElementAsString(ErrorInfoElements.MESSAGE.asName());
        } catch (NotFoundException | InvalidConversionException e) {
            return "Could not parse the errorInfo element: " + errorInfo;
        }
    }

    /**
     * @param errorInfo an errorInfo element
     * @return true if this error is due to an invalid security
     */
    private static boolean isSecurityError(Element errorInfo) {
        return errorInfo.hasElement(ErrorInfoElements.CATEGORY.asName())
                && errorInfo.getElementAsString(ErrorInfoElements.CATEGORY.asName()).equals("BAD_SEC");
    }

<<<<<<< HEAD
    /**
     * Trying to use the most specific primitive type.
     * Primitives will get auto-boxed.
     */
    protected void addField(LocalDate date, String security, Element field) {
        String fieldName = field.name().toString();
        Object value = BloombergUtils.getSpecificObjectOf(field);
        result.add(date, security, fieldName, value);
    }

    protected void addField(OffsetDateTime date, Element field) {
        String fieldName = field.name().toString();
        Object value = BloombergUtils.getSpecificObjectOf(field);
        result.add(date, fieldName, value);
    }

    protected void addField(String security, Element field) {
        String fieldName = field.name().toString();
        Object value = BloombergUtils.getSpecificObjectOf(field);
        result.add(security, fieldName, value);
    }

    protected void addSecurity(String security) {
        result.add(security);
    }

    protected void addSecurityError(String security) {
        result.addSecurityError(security);
    }

    protected void addFieldError(String field) {
        result.addFieldError(field);
    }

    /**
     * This method must parse the valid part of the response (typically, the securityData or barData Element
     *
     * @param response The whole response element, including the responseError element if any (in which case it was
     *                 empty).
     */
    protected abstract void parseResponseNoResponseError(Element response);

    protected void parseSecurityData(Element securityData) {
        String security = securityData.getElementAsString(SECURITY);
=======
    protected static <T extends AbstractRequestResult> void parseSecurityData(final T result, final Element securityData, final BiConsumer<String, Element> parseFieldDataArray) {
        final String security = securityData.getElementAsString(SECURITY);
>>>>>>> 194799f5
        if (securityData.hasElement(SECURITY_ERROR.asName(), true)) {
            final Element errorInfo = securityData.getElement(SECURITY_ERROR.asName());
            logger.info("Security error on {}: {}", security, errorInfo);
            addSecurityError(result, security);
        } else if (securityData.hasElement(FIELD_EXCEPTIONS.asName(), true)) {
            final Element fieldExceptionsArray = securityData.getElement(FIELD_EXCEPTIONS.asName());
            parseFieldExceptionsArray(result, fieldExceptionsArray);
        }
        if (securityData.hasElement(FIELD_DATA.asName(), true)) {
            final Element fieldDataArray = securityData.getElement(FIELD_DATA.asName());
            parseFieldDataArray.accept(security, fieldDataArray);
        }
    }

    private static <T extends AbstractRequestResult> void addSecurityError(final T result, final String security) {
        result.addSecurityError(security);
    }

    /**
     * Adds the field exceptions to the MultipleRequestResult object. Assumes that one field can't generate more than
     * one
     * exception.
     * In other words, we assume that if there are several exceptions, each corresponds to a different field.
     */
    private static <T extends AbstractRequestResult> void parseFieldExceptionsArray(final T result, final Element fieldExceptionsArray) {
        for (int i = 0; i < fieldExceptionsArray.numValues(); i++) {
            final Element fieldException = fieldExceptionsArray.getValueAsElement(i);
            final String field = fieldException.getElementAsString("fieldId");
            final Element errorInfo = fieldException.getElement(ERROR_INFO);
            logger.info("Field exception on {}: {}", field, errorInfo);
            result.addFieldError(field);
        }
    }
}<|MERGE_RESOLUTION|>--- conflicted
+++ resolved
@@ -4,7 +4,6 @@
  */
 package com.assylias.jbloomberg;
 
-<<<<<<< HEAD
 import com.bloomberglp.blpapi.Element;
 import com.bloomberglp.blpapi.InvalidConversionException;
 import com.bloomberglp.blpapi.InvalidRequestException;
@@ -14,14 +13,6 @@
 import org.slf4j.Logger;
 import org.slf4j.LoggerFactory;
 
-import java.time.LocalDate;
-import java.time.OffsetDateTime;
-=======
-import com.bloomberglp.blpapi.*;
-import org.slf4j.Logger;
-import org.slf4j.LoggerFactory;
-
->>>>>>> 194799f5
 import java.time.format.DateTimeFormatter;
 import java.util.Collection;
 import java.util.Locale;
@@ -30,13 +21,8 @@
 import java.util.concurrent.TimeUnit;
 import java.util.concurrent.TimeoutException;
 import java.util.concurrent.atomic.AtomicBoolean;
-<<<<<<< HEAD
-=======
 import java.util.concurrent.atomic.AtomicReference;
-import java.util.function.BiConsumer;
->>>>>>> 194799f5
-
-import static com.assylias.jbloomberg.AbstractResultParser.SecurityDataElements.DESCRIPTION;
+
 import static com.assylias.jbloomberg.AbstractResultParser.SecurityDataElements.FIELD_DATA;
 import static com.assylias.jbloomberg.AbstractResultParser.SecurityDataElements.FIELD_EXCEPTIONS;
 import static com.assylias.jbloomberg.AbstractResultParser.SecurityDataElements.SECURITY_ERROR;
@@ -71,15 +57,6 @@
      */
     private final AtomicReference<T> result = new AtomicReference<>();
 
-    private final BiConsumer<T, Element> parseResponseNoResponseError;
-
-    /**
-     * @param parseResponseNoResponseError This consumer must parse the valid part of the response (typically, the securityData or barData Element)
-     */
-    protected AbstractResultParser(final BiConsumer<T, Element> parseResponseNoResponseError) {
-        this.parseResponseNoResponseError = parseResponseNoResponseError;
-    }
-
     @Override
     public void addMessage(Message msg) {
         if (noMoreMessagesHasRun.get()) {
@@ -113,12 +90,111 @@
     private T setResultIfNull() {
         return result.updateAndGet(r -> {
             if (r == null) {
-                final T result = getRequestResult();
+                T result = getRequestResult();
                 parse(result, messages);
                 return result;
             }
             return r;
         });
+    }
+
+    /**
+     * Subclasses must implement this method by returning an empty {@link RequestResult} data structure that will be filled during the parsing process.
+     */
+    protected abstract T getRequestResult();
+
+    /**
+     * This method must parse the valid part of the response (e.g. the securityData or barData Element).
+     * @param response the response received from Bloomberg - it does not contain any errors
+     * @param result a {@link RequestResult} data structure that must be filled with the response data
+     */
+    protected abstract void parseResponseNoError(Element response, T result);
+
+    private void parse(final T result, final Collection<Message> messages) {
+        for (Message msg : messages) {
+            Element response = msg.asElement();
+            parseResponse(result, response);
+        }
+    }
+
+    private void parseResponse(final T result, final Element response) {
+        if (response.hasElement(RESPONSE_ERROR, true)) {
+            Element errorInfo = response.getElement(RESPONSE_ERROR);
+            logger.info("Response error: {}", errorInfo);
+            String errorMessage = parseErrorInfo(errorInfo);
+            if (isSecurityError(errorInfo)) { //Normally only happen for an IntradayBarRequest or IntradayTickRequest
+                result.addSecurityError(errorMessage);
+            } else {
+                throw new InvalidRequestException("ResponseError received (generally caused by malformed request or service down): " + errorMessage);
+            }
+        }
+        parseResponseNoError(response, result);
+    }
+
+    /**
+     * @return a string representation of the error
+     */
+    private static String parseErrorInfo(Element errorInfo) {
+        try {
+            return errorInfo.getElementAsString(ErrorInfoElements.MESSAGE.asName());
+        } catch (NotFoundException | InvalidConversionException e) {
+            return "Could not parse the errorInfo element: " + errorInfo;
+        }
+    }
+
+    /**
+     * @param errorInfo an errorInfo element
+     * @return true if this error is due to an invalid security
+     */
+    private static boolean isSecurityError(Element errorInfo) {
+        return errorInfo.hasElement(ErrorInfoElements.CATEGORY.asName())
+                && errorInfo.getElementAsString(ErrorInfoElements.CATEGORY.asName()).equals("BAD_SEC");
+    }
+
+    /**
+     * A helper method to parse a SECURITY_DATA element
+     *
+     * @param securityData the SECURITY_DATA element
+     * @param parser a parser for the FIELD_DATA element within the SECURITY_DATA element
+     * @param result the {@link RequestResult} to be filled
+     */
+    protected static <T extends AbstractRequestResult> void parseSecurityData(Element securityData, SecurityDataParser<T> parser, T result) {
+        String security = securityData.getElementAsString(SECURITY);
+        if (securityData.hasElement(SECURITY_ERROR.asName(), true)) {
+            Element errorInfo = securityData.getElement(SECURITY_ERROR.asName());
+            logger.info("Security error on {}: {}", security, errorInfo);
+            addSecurityError(result, security);
+        } else if (securityData.hasElement(FIELD_EXCEPTIONS.asName(), true)) {
+            Element fieldExceptionsArray = securityData.getElement(FIELD_EXCEPTIONS.asName());
+            parseFieldExceptionsArray(result, fieldExceptionsArray);
+        }
+        if (securityData.hasElement(FIELD_DATA.asName(), true)) {
+            Element fieldDataArray = securityData.getElement(FIELD_DATA.asName());
+            parser.parse(fieldDataArray, security, result);
+        }
+    }
+
+    private static <T extends AbstractRequestResult> void addSecurityError(final T result, final String security) {
+        result.addSecurityError(security);
+    }
+
+    /**
+     * Adds the field exceptions to the RequestResult object. Assumes that one field can't generate more than one exception.
+     * In other words, we assume that if there are several exceptions, each corresponds to a different field.
+     */
+    private static <T extends AbstractRequestResult> void parseFieldExceptionsArray(final T result, final Element fieldExceptionsArray) {
+        for (int i = 0; i < fieldExceptionsArray.numValues(); i++) {
+            Element fieldException = fieldExceptionsArray.getValueAsElement(i);
+            String field = fieldException.getElementAsString("fieldId");
+            Element errorInfo = fieldException.getElement(ERROR_INFO);
+            logger.info("Field exception on {}: {}", field, errorInfo);
+            result.addFieldError(field);
+        }
+    }
+
+    @FunctionalInterface
+    protected interface SecurityDataParser<T extends AbstractRequestResult> {
+        void parse(Element data, String security, T result);
     }
 
     /**
@@ -166,130 +242,4 @@
             return elementName;
         }
     }
-
-    protected abstract T getRequestResult();
-
-    private void parse(final T result, final Collection<Message> messages) {
-        for (final Message msg : messages) {
-            final Element response = msg.asElement();
-            parseResponse(result, response);
-        }
-    }
-
-    private void parseResponse(final T result, final Element response) {
-        if (response.hasElement(RESPONSE_ERROR, true)) {
-            final Element errorInfo = response.getElement(RESPONSE_ERROR);
-            logger.info("Response error: {}", errorInfo);
-            final String errorMessage = parseErrorInfo(errorInfo);
-            if (isSecurityError(errorInfo)) { //Normally only happen for an IntradayBarRequest or IntradayTickRequest
-                result.addSecurityError(errorMessage);
-            } else {
-                throw new InvalidRequestException("ResponseError received (generally caused by malformed request or service down): " + errorMessage);
-            }
-        }
-        parseResponseNoResponseError.accept(result, response);
-    }
-
-    /**
-     * @return a string representation of the error
-     */
-    private static String parseErrorInfo(Element errorInfo) {
-        try {
-            return errorInfo.getElementAsString(ErrorInfoElements.MESSAGE.asName());
-        } catch (NotFoundException | InvalidConversionException e) {
-            return "Could not parse the errorInfo element: " + errorInfo;
-        }
-    }
-
-    /**
-     * @param errorInfo an errorInfo element
-     * @return true if this error is due to an invalid security
-     */
-    private static boolean isSecurityError(Element errorInfo) {
-        return errorInfo.hasElement(ErrorInfoElements.CATEGORY.asName())
-                && errorInfo.getElementAsString(ErrorInfoElements.CATEGORY.asName()).equals("BAD_SEC");
-    }
-
-<<<<<<< HEAD
-    /**
-     * Trying to use the most specific primitive type.
-     * Primitives will get auto-boxed.
-     */
-    protected void addField(LocalDate date, String security, Element field) {
-        String fieldName = field.name().toString();
-        Object value = BloombergUtils.getSpecificObjectOf(field);
-        result.add(date, security, fieldName, value);
-    }
-
-    protected void addField(OffsetDateTime date, Element field) {
-        String fieldName = field.name().toString();
-        Object value = BloombergUtils.getSpecificObjectOf(field);
-        result.add(date, fieldName, value);
-    }
-
-    protected void addField(String security, Element field) {
-        String fieldName = field.name().toString();
-        Object value = BloombergUtils.getSpecificObjectOf(field);
-        result.add(security, fieldName, value);
-    }
-
-    protected void addSecurity(String security) {
-        result.add(security);
-    }
-
-    protected void addSecurityError(String security) {
-        result.addSecurityError(security);
-    }
-
-    protected void addFieldError(String field) {
-        result.addFieldError(field);
-    }
-
-    /**
-     * This method must parse the valid part of the response (typically, the securityData or barData Element
-     *
-     * @param response The whole response element, including the responseError element if any (in which case it was
-     *                 empty).
-     */
-    protected abstract void parseResponseNoResponseError(Element response);
-
-    protected void parseSecurityData(Element securityData) {
-        String security = securityData.getElementAsString(SECURITY);
-=======
-    protected static <T extends AbstractRequestResult> void parseSecurityData(final T result, final Element securityData, final BiConsumer<String, Element> parseFieldDataArray) {
-        final String security = securityData.getElementAsString(SECURITY);
->>>>>>> 194799f5
-        if (securityData.hasElement(SECURITY_ERROR.asName(), true)) {
-            final Element errorInfo = securityData.getElement(SECURITY_ERROR.asName());
-            logger.info("Security error on {}: {}", security, errorInfo);
-            addSecurityError(result, security);
-        } else if (securityData.hasElement(FIELD_EXCEPTIONS.asName(), true)) {
-            final Element fieldExceptionsArray = securityData.getElement(FIELD_EXCEPTIONS.asName());
-            parseFieldExceptionsArray(result, fieldExceptionsArray);
-        }
-        if (securityData.hasElement(FIELD_DATA.asName(), true)) {
-            final Element fieldDataArray = securityData.getElement(FIELD_DATA.asName());
-            parseFieldDataArray.accept(security, fieldDataArray);
-        }
-    }
-
-    private static <T extends AbstractRequestResult> void addSecurityError(final T result, final String security) {
-        result.addSecurityError(security);
-    }
-
-    /**
-     * Adds the field exceptions to the MultipleRequestResult object. Assumes that one field can't generate more than
-     * one
-     * exception.
-     * In other words, we assume that if there are several exceptions, each corresponds to a different field.
-     */
-    private static <T extends AbstractRequestResult> void parseFieldExceptionsArray(final T result, final Element fieldExceptionsArray) {
-        for (int i = 0; i < fieldExceptionsArray.numValues(); i++) {
-            final Element fieldException = fieldExceptionsArray.getValueAsElement(i);
-            final String field = fieldException.getElementAsString("fieldId");
-            final Element errorInfo = fieldException.getElement(ERROR_INFO);
-            logger.info("Field exception on {}: {}", field, errorInfo);
-            result.addFieldError(field);
-        }
-    }
 }