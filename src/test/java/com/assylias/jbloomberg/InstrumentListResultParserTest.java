--- conflicted
+++ resolved
@@ -7,39 +7,34 @@
 import java.util.List;
 import java.util.concurrent.TimeUnit;
 
-<<<<<<< HEAD
-import static org.testng.Assert.assertEquals;
-import static org.testng.Assert.assertFalse;
-import static org.testng.Assert.assertTrue;
-=======
-import static org.assertj.core.api.Assertions.assertThat;
->>>>>>> 194799f5
+import static org.testng.Assert.*;
 
+@Test(groups = "requires-bloomberg")
 public class InstrumentListResultParserTest {
 
     private DefaultBloombergSession session = null;
 
-    @BeforeClass(groups = "requires-bloomberg")
+    @BeforeClass
     public void beforeClass() throws BloombergException {
         session = new DefaultBloombergSession();
         session.start();
     }
 
-    @AfterClass(groups = "requires-bloomberg")
+    @AfterClass
     public void afterClass() throws BloombergException {
         if (session != null) {
             session.stop();
         }
     }
 
-    @Test(groups = "requires-bloomberg")
+    @Test
     public void testParse_OneInvalidSecurity() throws Exception {
         InstrumentListRequestBuilder ilrb = new InstrumentListRequestBuilder("NOT_A_REAL_TICKER");
         final InstrumentList instrumentList = session.submit(ilrb).get(2, TimeUnit.SECONDS);
         assertTrue(instrumentList.get().isEmpty());
     }
 
-    @Test(groups = "requires-bloomberg")
+    @Test
     public void testParse_OneValidSecurity() throws Exception {
         InstrumentListRequestBuilder ilrb = new InstrumentListRequestBuilder("IBM US");
         final InstrumentList instrumentList = session.submit(ilrb).get(2, TimeUnit.SECONDS);
@@ -49,14 +44,14 @@
         assertTrue(instruments.stream().anyMatch(instrument -> instrument.getSecurity().equalsIgnoreCase("IBM US<equity>")));
     }
 
-    @Test(groups = "requires-bloomberg")
+    @Test
     public void testLimitsNumberOfResponses() throws Exception {
         InstrumentListRequestBuilder ilrb = new InstrumentListRequestBuilder("", 10);
         final InstrumentList instrumentList = session.submit(ilrb).get(2, TimeUnit.SECONDS);
         assertEquals(instrumentList.get().size(), 10);
     }
 
-    @Test(groups = "requires-bloomberg")
+    @Test
     public void testParse_WithYellowKeyFilterAndLanguageOverride() throws Exception {
         InstrumentListRequestBuilder ilrb = new InstrumentListRequestBuilder("123", 10)
                 .withYellowKeyFilter(InstrumentListRequestBuilder.YellowKeyFilter.Equity)
